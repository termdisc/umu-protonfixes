--- conflicted
+++ resolved
@@ -7,18 +7,10 @@
 import signal
 import subprocess
 from .logger import log
-<<<<<<< HEAD
-from __main__ import env as protonenv
-from __main__ import dlloverrides as protonoverrides
-=======
 try:
     import __main__ as protonmain
 except ImportError:
     log.warn('Unable to hook into Proton main script environment')
-
-
-log.info('Running protonfixes')
->>>>>>> 0930e54e
 
 # pylint: disable=I1101, W0101
 
@@ -244,8 +236,7 @@
 
     log.info('Adding env: ' + envvar + '=' + value)
     os.environ[envvar] = value
-<<<<<<< HEAD
-    protonenv[envvar] = value
+    protonmain.env[envvar] = value
 
 def get_game_install_path():
     """ Game installation path
@@ -260,7 +251,7 @@
     """
 
     log.info('Overriding ' + dll + '.dll = ' + dtype)
-    protonoverrides[dll] = dtype
+    protonmain.dlloverrides[dll] = dtype
 
 def disable_nvapi():
     """ Disable WINE nv* dlls
@@ -277,7 +268,7 @@
 def disable_d3d10():
     """ Disable WINE d3d10* dlls
     """
-    
+
     log.info('Disabling d3d10')
     winedll_override('d3d10', '')
     winedll_override('d3d10_1', '')
@@ -288,9 +279,6 @@
 
 def disable_esync():
     set_environment('PROTON_NO_ESYNC', '1')
-
+    
 def disable_d3d11():
-    set_environment('PROTON_NO_D3D11', '1')
-=======
-    protonmain.env[envvar] = value
->>>>>>> 0930e54e
+    set_environment('PROTON_NO_D3D11', '1')