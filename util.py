"""Utilities to make gamefixes easier"""

import configparser
import os
import sys
import re
import shutil
import signal
import tarfile
import zipfile
import subprocess
import urllib.request
import functools

from enum import Enum
from pathlib import Path
from dataclasses import dataclass
from datetime import datetime, timezone
from io import TextIOWrapper
from socket import socket, AF_INET, SOCK_DGRAM
from typing import Literal, Any, Callable, Union
from collections.abc import Mapping, Generator

from .logger import log
from .config import config
from .steamhelper import install_app

try:
    import __main__ as protonmain
except ImportError:
    log.crit('Unable to hook into Proton main script environment')
    exit()


# Enums
class DosDevice(Enum):
    """Enum for dos device types (mounted at 'prefix/dosdevices/')

    Attributes:
        NETWORK: A network device (UNC)
        FLOPPY: A floppy drive
        CD_ROM: A CD ROM drive
        HD: A hard disk drive

    """

    NETWORK = 'network'
    FLOPPY = 'floppy'
    CD_ROM = 'cdrom'
    HD = 'hd'


# Helper classes
@dataclass
class ReplaceType:
    """Used for replacements"""

    from_value: str
    to_value: str


class ProtonVersion:
    """Parses the proton version and build timestamp"""

    @classmethod
    # FIXME: use "Self" as return type with 3.11 and newer
    def from_version_file(cls) -> "ProtonVersion":
        """Returns the version of proton"""
        fullpath = protondir() / 'version'
        try:
            version_string = fullpath.read_text(encoding='ascii')
            return cls(version_string)
        except OSError:
            log.warn(f'Proton version file not found in: {fullpath}')
            return cls('0 Unknown')


    def __init__(self, version_string: str) -> None:
        """Initialize from a given version string"""
        # Example string '1722141596 GE-Proton9-10-18-g3763cd3a\n'
        parts = version_string.split()
        if len(parts) != 2 or not parts[0].isnumeric():
            log.crit(f'Version string "{version_string}" is invalid!')
            return
        self.build_date: datetime = datetime.fromtimestamp(int(parts[0]), tz=timezone.utc)
        self.version_name: str = parts[1]



# Functions
@functools.lru_cache
def protondir() -> Path:
    """Returns the path to proton"""
    return Path(sys.argv[0]).parent


@functools.lru_cache
def protonprefix() -> Path:
    """Returns wineprefix's path used by proton"""
    return Path(os.environ.get('STEAM_COMPAT_DATA_PATH', '')) / 'pfx'


@functools.lru_cache
def which(appname: str) -> Union[str, None]:
    """Returns the full path of an executable in $PATH"""
    for path in os.environ['PATH'].split(os.pathsep):
        fullpath = os.path.join(path, appname)
        if os.path.exists(fullpath) and os.access(fullpath, os.X_OK):
            return fullpath
    log.warn(f'{appname} not found in $PATH')
    return None


def once(
    func: Union[Callable, None] = None, retry: bool = False
) -> Union[None, Callable[..., Any]]:
    """Decorator to use on functions which should only run once in a prefix.

    Error handling:
    By default, when an exception occurs in the decorated function, the
    function is not run again. To change that behavior, set retry to True.
    In that case, when an exception occurs during the decorated function,
    the function will be run again the next time the game is started, until
    the function is run successfully.
    Implementation:
    Uses a file (one per function) in PROTONPREFIX/drive_c/protonfixes/run/
    to track if a function has already been run in this prefix.
    """
    if func is None:
        return functools.partial(once, retry=retry)

    def wrapper(*args, **kwargs) -> None:  # noqa: ANN002, ANN003
        func_id = f'{func.__module__}.{func.__name__}'
        prefix = protonprefix()
        directory = os.path.join(prefix, 'drive_c/protonfixes/run/')
        file = os.path.join(directory, func_id)
        if not os.path.exists(directory):
            os.makedirs(directory)
        if os.path.exists(file):
            return

        exception = None
        try:
            func(*args, **kwargs)
        except Exception as exc:
            if retry:
                raise exc
            exception = exc

        with open(file, 'a', encoding='ascii') as tmp:
            tmp.close()

        if exception:
            raise exception

        return

    return wrapper


def _killhanging() -> None:
    """Kills processes that hang when installing winetricks"""
    # avoiding an external library as proc should be available on linux
    log.debug('Killing hanging wine processes')
    pids = [pid for pid in os.listdir('/proc') if pid.isdigit()]
    badexes = ['mscorsvw.exe']
    for pid in pids:
        try:
            with open(os.path.join('/proc', pid, 'cmdline'), 'rb') as proc_cmd:
                cmdline = proc_cmd.read()
                for exe in badexes:
                    if exe in cmdline.decode():
                        os.kill(int(pid), signal.SIGKILL)
        except OSError:
            continue


def _forceinstalled(verb: str) -> None:
    """Records verb into the winetricks.log.forced file"""
    forced_log = os.path.join(protonprefix(), 'winetricks.log.forced')
    with open(forced_log, 'a', encoding='ascii') as forcedlog:
        forcedlog.write(f'{verb}\n')


def _checkinstalled(verb: str, logfile: str = 'winetricks.log') -> bool:
    """Returns True if the winetricks verb is found in the winetricks log"""
    if not isinstance(verb, str):
        return False

    winetricks_log = os.path.join(protonprefix(), logfile)

    # Check for 'verb=param' verb types
    if len(verb.split('=')) > 1:
        wt_verb = verb.split('=')[0] + '='
        wt_verb_param = verb.split('=')[1]
        wt_is_set = False
        try:
            with open(winetricks_log, encoding='ascii') as tricklog:
                for xline in tricklog.readlines():
                    if re.findall(r'^' + wt_verb, xline.strip()):
                        wt_is_set = bool(xline.strip() == wt_verb + wt_verb_param)
            return wt_is_set
        except OSError:
            return False
    # Check for regular verbs
    try:
        with open(winetricks_log, encoding='ascii') as tricklog:
            if verb in reversed([x.strip() for x in tricklog.readlines()]):
                return True
    except OSError:
        return False
    return False


def checkinstalled(verb: str) -> bool:
    """Returns True if the winetricks verb is found in the winetricks log or in the 'winetricks.log.forced' file"""
    if verb == 'gui':
        return False

    log.info(f'Checking if winetricks "{verb}" is installed')
    if _checkinstalled(verb, 'winetricks.log.forced'):
        return True
    return _checkinstalled(verb)


def is_custom_verb(verb: str) -> Union[bool, str]:
    """Returns path to custom winetricks verb, if found"""
    if verb == 'gui':
        return False

    verb_name = verb + '.verb'
    verb_dir = 'verbs'

    # check local custom verbs
    verbpath = os.path.expanduser('~/.config/protonfixes/localfixes/' + verb_dir)
    if os.path.isfile(os.path.join(verbpath, verb_name)):
        log.debug(f'Using local custom winetricks verb from: {verbpath}')
        return os.path.join(verbpath, verb_name)

    # check custom verbs
    verbpath = os.path.join(os.path.dirname(__file__), verb_dir)
    if os.path.isfile(os.path.join(verbpath, verb_name)):
        log.debug(f'Using custom winetricks verb from: {verbpath}')
        return os.path.join(verbpath, verb_name)

    return False


def check_internet() -> bool:
    """Checks for internet connection."""
    try:
        with socket(AF_INET, SOCK_DGRAM) as sock:
            sock.settimeout(5)
            sock.connect(('1.1.1.1', 53))
        return True
    except (TimeoutError, OSError, PermissionError):
        return False


def protontricks(verb: str) -> bool:
    """Runs winetricks if available"""
    if not checkinstalled(verb):
        if check_internet():
            # Proceed with your function logic here
            pass
        else:
            log.info('No internet connection. Winetricks will be skipped.')
            return False

        log.info('Installing winetricks ' + verb)
        env = dict(protonmain.g_session.env)
        env['WINEPREFIX'] = str(protonprefix())
        env['WINE'] = protonmain.g_proton.wine_bin
        env['WINELOADER'] = protonmain.g_proton.wine_bin
        env['WINESERVER'] = protonmain.g_proton.wineserver_bin
        env['WINETRICKS_LATEST_VERSION_CHECK'] = 'disabled'
        env['LD_PRELOAD'] = ''

        winetricks_bin = os.path.abspath(__file__).replace('util.py', 'winetricks')
        winetricks_cmd = [winetricks_bin, '--unattended'] + verb.split(' ')
        if verb == 'gui':
            winetricks_cmd = [winetricks_bin, '--unattended']

        # check is verb a custom winetricks verb
        custom_verb = is_custom_verb(verb)
        if custom_verb:
            winetricks_cmd = [winetricks_bin, '--unattended', custom_verb]

        if winetricks_bin is None:
            log.warn('No winetricks was found in $PATH')

        if winetricks_bin is not None:
            log.debug(f'Using winetricks command: {winetricks_cmd}')

            # make sure proton waits for winetricks to finish
            for idx, arg in enumerate(sys.argv):
                if 'waitforexitandrun' not in arg:
                    sys.argv[idx] = arg.replace('run', 'waitforexitandrun')
                    log.debug(str(sys.argv))

            log.info(f'Using winetricks verb "{verb}"')
            subprocess.call([env['WINESERVER'], '-w'], env=env)
            with subprocess.Popen(winetricks_cmd, env=env) as process:
                process.wait()
            _killhanging()

            # Check if the verb failed (eg. access denied)
            retc = process.returncode
            if retc != 0:
                log.warn(f'Winetricks failed running verb "{verb}" with status {retc}.')
                return False

            # Check if verb recorded to winetricks log
            if not checkinstalled(verb):
                log.warn(f'Not recorded as installed: winetricks {verb}, forcing!')
                _forceinstalled(verb)

            log.info('Winetricks complete')
            return True

    return False


def regedit_add(
    folder: str,
    name: Union[str, None] = None,
    typ: Union[str, None] = None,
    value: Union[str, None] = None,
    arch: bool = False,
) -> None:
    """Add regedit keys"""
    env = dict(protonmain.g_session.env)
    env['WINEPREFIX'] = str(protonprefix())
    env['WINE'] = protonmain.g_proton.wine_bin
    env['WINELOADER'] = protonmain.g_proton.wine_bin
    env['WINESERVER'] = protonmain.g_proton.wineserver_bin

    if name is not None and typ is not None and value is not None:
        # Flag for if we want to force writing to the 64-bit registry sector
        if arch:
            regedit_cmd = [
                'wine',
                'reg',
                'add',
                folder,
                '/f',
                '/v',
                name,
                '/t',
                typ,
                '/d',
                value,
                '/reg:64',
            ]
        else:
            regedit_cmd = [
                'wine',
                'reg',
                'add',
                folder,
                '/f',
                '/v',
                name,
                '/t',
                typ,
                '/d',
                value,
            ]

        log.info('Adding key: ' + folder)

    else:
        # Flag for if we want to force writing to the 64-bit registry sector
        # We use name here because without the other flags we can't use the arch flag
        if name is not None:
            regedit_cmd = ['wine', 'reg', 'add', folder, '/f', '/reg:64']
        else:
            regedit_cmd = ['wine', 'reg', 'add', folder, '/f']

        log.info('Adding key: ' + folder)

    with subprocess.Popen(regedit_cmd, env=env) as process:
        process.wait()


def replace_command(
    orig: str, repl: str, match_flags: re.RegexFlag = re.IGNORECASE
) -> bool:
    """Make a commandline replacement in sys.argv

    Returns if there was any match.

    By default the search is case insensitive,
    you can override this behaviour with re.RegexFlag.NOFLAG
    """
    found = False
    for idx, arg in enumerate(sys.argv):
        replaced = re.sub(orig, repl, arg, flags=match_flags)
        if replaced == arg:
            continue
        sys.argv[idx] = replaced
        found = True

    if found:
        log.info(f'Changed "{orig}" to "{repl}"')
    else:
        log.warn(f'Can not change "{orig}" to "{repl}", command not found')
    return found


def append_argument(argument: str) -> None:
    """Append an argument to sys.argv"""
    log.info('Adding argument ' + argument)
    sys.argv.append(argument)
    log.debug('New commandline: ' + str(sys.argv))


def set_environment(envvar: str, value: str) -> None:
    """Add or override an environment value"""
    log.info(f'Adding env: {envvar}={value}')
    os.environ[envvar] = value
    protonmain.g_session.env[envvar] = value


def del_environment(envvar: str) -> None:
    """Remove an environment variable"""
    log.info('Removing env: ' + envvar)
    if envvar in os.environ:
        del os.environ[envvar]
    if envvar in protonmain.g_session.env:
        del protonmain.g_session.env[envvar]


def get_game_install_path() -> str:
    """Game installation path"""
    install_path = os.environ['PWD']
    if 'STEAM_COMPAT_INSTALL_PATH' in os.environ:
        install_path = os.environ['STEAM_COMPAT_INSTALL_PATH']
    log.debug('Detected path to game: ' + install_path)
    # only for `waitforexitandrun` command
    return install_path


def _winepe_override(
    target: str, filetype: str, dtype: Literal['n', 'b', 'n,b', 'b,n', '']
) -> None:
    """Add WINE file override"""
    log.info(f'Overriding {target}.{filetype} = {dtype}')
    target_file = target if filetype == 'dll' else f'{target}.{filetype}'
    setting = f'{target_file}={dtype}'
    protonmain.append_to_env_str(
        protonmain.g_session.env, 'WINEDLLOVERRIDES', setting, ';'
    )


def winedll_override(dll: str, dtype: Literal['n', 'b', 'n,b', 'b,n', '']) -> None:
    """Add WINE dll override"""
    _winepe_override(target=dll, filetype='dll', dtype=dtype)


def wineexe_override(exe: str, dtype: Literal['n', 'b', 'n,b', 'b,n', '']) -> None:
    """Add WINE executable override"""
    _winepe_override(target=exe, filetype='exe', dtype=dtype)


def patch_libcuda() -> bool:
    """Patches libcuda to work around games that crash when initializing libcuda and are using DLSS.

    We will replace specific bytes in the original libcuda.so binary to increase the allowed memory allocation area.

    The patched library is overwritten at every launch and is placed in .cache

    Returns true if the library was patched correctly. Otherwise returns false
    """
    config.path.cache_dir.mkdir(parents=True, exist_ok=True)

    try:
        # Use shutil.which to find ldconfig binary
        ldconfig_path = shutil.which('ldconfig')
        if not ldconfig_path:
            log.warn('ldconfig not found in PATH.')
            return False

        # Use subprocess.run with capture_output and explicit encoding handling
        try:
            result = subprocess.run(
                [ldconfig_path, '-p'], capture_output=True, check=True
            )
            # Decode the output using utf-8 with fallback to locale preferred encoding
            try:
                output = result.stdout.decode('utf-8')
            except UnicodeDecodeError:
                import locale

                encoding = locale.getpreferredencoding(False)
                output = result.stdout.decode(encoding, errors='replace')
        except subprocess.CalledProcessError as e:
            log.warn(f'Error running ldconfig: {e}')
            return False

        libcuda_path = None
        for line in output.splitlines():
            if 'libcuda.so' in line and 'x86-64' in line:
                # Parse the line to extract the path
                parts = line.strip().split(' => ')
                if len(parts) == 2:
                    path = parts[1].strip()
                    if os.path.exists(path):
                        libcuda_path = os.path.abspath(path)
                        break

        if not libcuda_path:
            log.warn('libcuda.so not found as a 64-bit library in ldconfig output.')
            return False

        log.info(f'Found 64-bit libcuda.so at: {libcuda_path}')

        patched_library = config.path.cache_dir / 'libcuda.patched.so'
        try:
            binary_data = patched_library.read_bytes()
        except OSError as e:
            log.crit(f'Unable to read libcuda.so: {e}')
            return False

        # Replace specific bytes in the original libcuda.so binary to increase the allowed memory allocation area.
        # Context (see original comment here: https://github.com/jp7677/dxvk-nvapi/issues/174#issuecomment-2227462795):
        # There is an issue with memory allocation in libcuda.so when creating a Vulkan device with the
        # VK_NVX_binary_import and/or VK_NVX_image_view_handle extensions. libcuda tries to allocate memory in a
        # specific area that is already used by the game, leading to allocation failures.
        # DXVK and VKD3D work around this by recreating the device without these extensions, but doing so disables
        # DLSS (Deep Learning Super Sampling) functionality.
        # By modifying libcuda.so to increase the allowed memory allocation area, we can prevent these allocation
        # failures without disabling the extensions, thus enabling DLSS to work properly.
        # The hex replacement changes the memory allocation constraints within libcuda.so.

        hex_data = binary_data.hex()
        hex_data = hex_data.replace('000000f8ff000000', '000000f8ffff0000')
        patched_binary_data = bytes.fromhex(hex_data)

        try:
            patched_library.write_bytes(patched_binary_data)

            # Set permissions to rwxr-xr-x (755)
            patched_library.chmod(0o755)
            log.debug(f'Permissions set to rwxr-xr-x for {patched_library}')
        except OSError as e:
            log.crit(f'Unable to write patched libcuda.so to {patched_library}: {e}')
            return False

        log.info(f'Patched libcuda.so saved to: {patched_library}')
<<<<<<< HEAD
        set_environment('LD_PRELOAD', str(patched_library))
=======
        protonmain.g_session.env['LD_LIBRARY_PATH'] = (
            f'{os.path.dirname(patched_library)}:{protonmain.g_session.env["LD_LIBRARY_PATH"]}'
        )

>>>>>>> 82fcd13e
        return True

    except Exception as e:
        log.crit(f'Unexpected error occurred: {e}')
        return False


def disable_nvapi() -> None:
    """Disable WINE nv* dlls"""
    log.info('Disabling NvAPI')
    winedll_override('nvapi', '')
    winedll_override('nvapi64', '')
    winedll_override('nvcuda', '')
    winedll_override('nvcuvid', '')
    winedll_override('nvencodeapi', '')
    winedll_override('nvencodeapi64', '')


def disable_esync() -> None:
    """Disabling Esync"""
    log.info('Disabling Esync')
    set_environment('WINEESYNC', '')


def disable_fsync() -> None:
    """Disabling FSync"""
    log.info('Disabling FSync')
    set_environment('WINEFSYNC', '')


def disable_protonmediaconverter() -> None:
    """Disabling Proton Media Converter"""
    log.info('Disabling Proton Media Converter')
    set_environment('PROTON_AUDIO_CONVERT', '0')
    set_environment('PROTON_AUDIO_CONVERT_BIN', '0')
    set_environment('PROTON_VIDEO_CONVERT', '0')
    set_environment('PROTON_DEMUX', '0')


@once
def disable_uplay_overlay() -> bool:
    """Disables the UPlay in-game overlay.

    Creates or appends the UPlay settings.yml file
    with the correct setting to disable the overlay.
    UPlay will overwrite settings.yml on launch, but keep
    this setting.
    """
    config_dir = os.path.join(
        protonprefix(),
        'drive_c/users/steamuser/Local Settings/Application Data/Ubisoft Game Launcher/',
    )
    config_file = os.path.join(config_dir, 'settings.yml')

    os.makedirs(config_dir, exist_ok=True)

    try:
        data = (
            'overlay:\n'
            '  enabled: false\n'
            '  forceunhookgame: false\n'
            '  fps_enabled: false\n'
            '  warning_enabled: false\n'
            'user:\n'
            '  closebehavior: CloseBehavior_Close'
        )
        with open(config_file, 'a+', encoding='ascii') as file:
            file.write(data)
        log.info('Disabled UPlay overlay')
        return True
    except OSError as err:
        log.warn(f'Could not disable UPlay overlay: {err.strerror}')

    return False


def create_dosbox_conf(
    conf_file: str, conf_dict: Mapping[str, Mapping[str, Any]]
) -> None:
    """Create DOSBox configuration file.

    DOSBox accepts multiple configuration files passed with -conf
    option;, each subsequent one overwrites settings defined in
    previous files.
    """
    if os.access(conf_file, os.F_OK):
        return
    conf = configparser.ConfigParser()
    conf.read_dict(conf_dict)
    with open(conf_file, 'w', encoding='ascii') as file:
        conf.write(file)


def _get_case_insensitive_name(path: str) -> str:
    """Find potentially differently-cased location

    e.g /path/to/game/system/gothic.ini -> /path/to/game/System/GOTHIC.INI
    """
    if os.path.exists(path):
        return path
    root = path
    # Find first existing directory in the tree
    while not os.path.exists(root):
        root = os.path.split(root)[0]

    if root[len(root) - 1] not in ['/', '\\']:
        root = root + os.sep
    # Separate missing path from existing root
    s_working_dir = path.replace(root, '').split(os.sep)
    paths_to_find = len(s_working_dir)
    # Keep track of paths we found so far
    paths_found = 0
    # Walk through missing paths
    for directory in s_working_dir:
        if not os.path.exists(root):
            break
        dir_list = os.listdir(root)
        found = False
        for existing_dir in dir_list:
            # Find matching filename on drive
            if existing_dir.lower() == directory.lower():
                root = os.path.join(root, existing_dir)
                paths_found += 1
                found = True
        # If path was not found append case that we were looking for
        if not found:
            root = os.path.join(root, directory)
            paths_found += 1

    # Append rest of the path if we were unable to find directory at any level
    if paths_to_find != paths_found:
        root = os.path.join(root, os.sep.join(s_working_dir[paths_found:]))
    return root


def _get_config_full_path(cfile: str, base_path: str) -> Union[str, None]:
    """Find game's config file"""
    # Start from 'user'/'game' directories or absolute path
    if base_path == 'user':
        cfg_path = os.path.join(
            protonprefix(), 'drive_c/users/steamuser/My Documents', cfile
        )
    else:
        if base_path == 'game':
            cfg_path = os.path.join(get_game_install_path(), cfile)
        else:
            cfg_path = cfile
    cfg_path = _get_case_insensitive_name(cfg_path)

    if os.path.exists(cfg_path) and os.access(cfg_path, os.F_OK):
        log.debug('Found config file: ' + cfg_path)
        return cfg_path

    log.warn(f'Config file not found: {cfg_path}')
    return None


def create_backup_config(cfg_path: str) -> bool:
    """Create backup config file"""
    if not os.path.exists(cfg_path + '.protonfixes.bak'):
        log.info('Creating backup for config file')
        shutil.copyfile(cfg_path, cfg_path + '.protonfixes.bak')
        return True
    return False


def set_ini_options(
    ini_opts: str, cfile: str, encoding: str, base_path: str = 'user'
) -> bool:
    """Edit game's INI config file"""
    cfg_path = _get_config_full_path(cfile, base_path)
    if not cfg_path:
        return False

    # Check if backup already exists
    if not create_backup_config(cfg_path):
        return False

    # set options
    conf = configparser.ConfigParser(
        empty_lines_in_values=True, allow_no_value=True, strict=False
    )
    conf.optionxform = str

    conf.read(cfg_path, encoding)

    log.info(f'Addinging INI options into "{cfile}":\n{ini_opts}')
    conf.read_string(ini_opts)

    with open(cfg_path, 'w', encoding=encoding) as configfile:
        conf.write(configfile)
    return True


def set_xml_options(
    base_attibutte: str, xml_line: str, cfile: str, base_path: str = 'user'
) -> bool:
    """Edit game's XML config file"""
    xml_path = _get_config_full_path(cfile, base_path)
    if not xml_path:
        return False

    # Check if backup already exists
    if not create_backup_config(xml_path):
        return False

    # set options

    base_size = os.path.getsize(xml_path)
    backup_size = os.path.getsize(xml_path + '.protonfixes.bak')

    if base_size != backup_size:
        return False

    with open(xml_path, encoding='utf-8') as file:
        contents = file.readlines()
        i = 0
        for line in contents:
            i += 1
            if base_attibutte in line:
                log.info(f'Adding XML options into {cfile}, line {i}:\n{xml_line}')
                contents.insert(i, xml_line + '\n')

    with open(xml_path, 'w', encoding='utf-8') as file:
        for eachitem in contents:
            file.write(eachitem)

    log.info('XML config patch applied')
    return True


def get_resolution() -> tuple[int, int]:
    """Returns screen res width, height using xrandr"""
    # Execute xrandr command and capture its output
    xrandr_bin = os.path.abspath(__file__).replace('util.py', 'xrandr')
    xrandr_output = subprocess.check_output([xrandr_bin, '--current']).decode('utf-8')

    # Find the line that starts with 'Screen   0:' and extract the resolution
    for line in xrandr_output.splitlines():
        if 'primary' in line:
            resolution = line.split()[3]
            width_height = resolution.split('x')
            offset_values = width_height[1].split('+')
            clean_resolution = width_height[0] + 'x' + offset_values[0]
            screenx, screeny = clean_resolution.split('x')
            return (int(screenx), int(screeny))

    # If no resolution is found, return default values or raise an exception
    return (0, 0)  # or raise Exception('Resolution not found')


def read_dxvk_conf(cfp: TextIOWrapper) -> Generator[str, None, None]:
    """Add fake [DEFAULT] section to dxvk.conf"""
    yield f'[{configparser.ConfigParser().default_section}]'
    yield from cfp


def set_dxvk_option(
    opt: str, val: str, cfile: str = '/tmp/protonfixes_dxvk.conf'
) -> None:
    """Create custom DXVK config file

    See https://github.com/doitsujin/dxvk/wiki/Configuration for details
    """
    conf = configparser.ConfigParser()
    conf.optionxform = str

    # FIXME: Python 3.13 implements `allow_unnamed_section=True`
    section = conf.default_section
    dxvk_conf = os.path.join(os.environ['PWD'], 'dxvk.conf')

    conf.read(cfile)

    if (
        not conf.has_option(section, 'session')
        or conf.getint(section, 'session') != os.getpid()
    ):
        log.info('Creating new DXVK config')
        set_environment('DXVK_CONFIG_FILE', cfile)

        conf = configparser.ConfigParser()
        conf.optionxform = str
        conf.set(section, 'session', str(os.getpid()))

        if os.access(dxvk_conf, os.F_OK):
            with open(dxvk_conf, encoding='ascii') as dxvk:
                conf.read_file(read_dxvk_conf(dxvk))
        log.debug(f'{conf.items(section)}')

    # set option
    log.info(f'Addinging DXVK option: "{opt}" = "{val}"')
    conf.set(section, opt, str(val))

    with open(cfile, 'w', encoding='ascii') as configfile:
        conf.write(configfile)


def install_eac_runtime() -> None:
    """Install Proton Easyanticheat Runtime"""
    install_app('1826330')


def install_battleye_runtime() -> None:
    """Install Proton BattlEye Runtime"""
    install_app('1161040')


def install_all_from_tgz(url: str, path: str = os.getcwd()) -> None:
    """Install all files from a downloaded tar.gz"""
    config.path.cache_dir.mkdir(parents=True, exist_ok=True)

    tgz_file_name = os.path.basename(url)
    tgz_file_path = config.path.cache_dir / tgz_file_name

    if not tgz_file_path.is_file():
        log.info('Downloading ' + tgz_file_name)
        urllib.request.urlretrieve(url, tgz_file_path)

    with tarfile.open(tgz_file_path, 'r:gz') as tgz_obj:
        log.info(f'Extracting {tgz_file_name} to {path}')
        tgz_obj.extractall(path)


def install_from_zip(url: str, filename: str, path: str = os.getcwd()) -> None:
    """Install a file from a downloaded zip"""
    if filename in os.listdir(path):
        log.info(f'File "{filename}" found in "{path}"')
        return

    config.path.cache_dir.mkdir(parents=True, exist_ok=True)

    zip_file_name = os.path.basename(url)
    zip_file_path = config.path.cache_dir / zip_file_name

    if not zip_file_path.is_file():
        log.info(f'Downloading "{filename}" to "{zip_file_path}"')
        urllib.request.urlretrieve(url, zip_file_path)

    with zipfile.ZipFile(zip_file_path, 'r') as zip_obj:
        log.info(f'Extracting "{filename}" to "{path}"')
        zip_obj.extract(filename, path=path)


def try_show_gui_error(text: str) -> None:
    """Trys to show a message box with an error

    1. Try importing tkinter and show messagebox
    2. Try executing process 'notify-send'
    3. Failed, output info to log
    """
    try:  # in case in-use Python doesn't have tkinter, which is likely
        from tkinter import messagebox

        messagebox.showerror('Proton Fixes', text)
    except ImportError:
        try:
            subprocess.run(['notify-send', 'protonfixes', text], check=True)
        except (subprocess.SubprocessError, subprocess.CalledProcessError):
            log.info('Failed to show error message with the following text: ' + text)


def is_smt_enabled() -> bool:
    """Returns whether SMT is enabled.

    If the check has failed, False is returned.
    """
    try:
        with open('/sys/devices/system/cpu/smt/active', encoding='ascii') as smt_file:
            return smt_file.read().strip() == '1'
    except PermissionError:
        log.warn('No permission to read SMT status')
    except OSError as ex:
        log.warn(f'SMT status not supported by the kernel (errno: {ex.errno})')
    return False


def get_cpu_count() -> int:
    """Returns the cpu core count, provided by the OS.

    If the request failed, 0 is returned.
    """
    cpu_cores = os.cpu_count()
    if not cpu_cores or cpu_cores <= 0:
        log.warn('Can not read count of logical cpu cores')
        return 0
    return cpu_cores


def set_cpu_topology(core_count: int, ignore_user_setting: bool = False) -> bool:
    """This sets the cpu topology to a fixed core count.

    By default, a user provided topology is prioritized.
    You can override this behavior by setting `ignore_user_setting`.
    """
    # Don't override the user's settings (except, if we override it)
    user_topo = os.getenv('WINE_CPU_TOPOLOGY')
    if user_topo and not ignore_user_setting:
        log.info(f'Using WINE_CPU_TOPOLOGY set by the user: {user_topo}')
        return False

    # Sanity check
    if not core_count or core_count <= 0:
        log.warn('Only positive core_counts can be used to set cpu topology')
        return False

    # Format (example, 4 cores): 4:0,1,2,3
    cpu_topology = f'{core_count}:{",".join(map(str, range(core_count)))}'
    set_environment('WINE_CPU_TOPOLOGY', cpu_topology)
    log.info(f'Using WINE_CPU_TOPOLOGY: {cpu_topology}')
    return True


def set_cpu_topology_nosmt(
    core_limit: int = 0, ignore_user_setting: bool = False, threads_per_core: int = 2
) -> bool:
    """This sets the cpu topology to the count of physical cores.

    If SMT is enabled, eg. a 4c8t cpu is limited to 4 logical cores.
    You can limit the core count to the `core_limit` argument.
    """
    # Check first, if SMT is enabled
    if is_smt_enabled() is False:
        log.info('SMT is not active, skipping fix')
        return False

    # Currently (2024) SMT allows 2 threads per core, this might change in the future
    cpu_cores = get_cpu_count() // threads_per_core  # Apply divider
    cpu_cores = max(cpu_cores, min(cpu_cores, core_limit))  # Apply limit
    return set_cpu_topology(cpu_cores, ignore_user_setting)


def set_cpu_topology_limit(core_limit: int, ignore_user_setting: bool = False) -> bool:
    """This sets the cpu topology to a limited number of logical cores.

    A limit that exceeds the available cores, will be ignored.
    """
    cpu_cores = get_cpu_count()
    if core_limit >= cpu_cores:
        log.info(
            f'The count of logical cores ({cpu_cores}) is lower than '
            f'or equal to the set limit ({core_limit}), skipping fix'
        )
        return False

    # Apply the limit
    return set_cpu_topology(core_limit, ignore_user_setting)


def set_game_drive(enabled: bool) -> None:
    """Enable or disable the game drive setting.

    This function modifies the `compat_config` to include or exclude
    the "gamedrive" option based on the `enabled` parameter.

    Args:
        enabled (bool):
            If True, add "gamedrive" to `compat_config`.
            If False, remove "gamedrive" from `compat_config`.

    """
    if enabled:
        protonmain.g_session.compat_config.add('gamedrive')
    else:
        protonmain.g_session.compat_config.discard('gamedrive')


def import_saves_folder(
    from_appid: int, relative_path: str, is_demo: bool = False
) -> bool:
    """Creates a symlink in the prefix for the game you're trying to play, to a folder from another game's prefix (it needs to be in a Steam library folder).

    You can use this for games that have functionality that depends on having save data for another game or demo,
        which does NOT store its save data in its steamapps/common folder.
    This will only work for Steam games.

    from_appid: Steam App ID of the game you're trying to get the saves folder from
        You can find this number in the URL for the game's store page, or through looking up the game in SteamDB.
    relative_path: Path to reach the target folder that has the save data, starting from the .../pfx/drive_c/users/steamuser folder
        For example for the "My Documents/(Game name)" folder, just use "My Documents/(Game name)".
    is_demo: If True, will copy files from the folder in the other game's prefix instead of symlinking the whole folder.
        This is good for obtaining save data from demos that save in the same location as the full game, in case the full game already made the target folder.
        This also means you won't lose the files if you delete the demo's prefix.
    """
    from pathlib import Path

    paths = []
    # Valid Steam app IDs always end with a zero.
    if from_appid <= 0 or from_appid % 10 != 0:
        log.warn(f'Invalid ID used for import_saves_folder ({from_appid}).')
        return False
    # Locate the prefix for from_appid
    # The location of Steam's main folder can be found in the STEAM_BASE_FOLDER environment variable
    # The libraryfolders.vdf file contains the paths for all your Steam library folders that are known to the Steam client, including those on external drives or SD cards.
    try:
        with open(
            f'{os.environ["STEAM_BASE_FOLDER"]}/steamapps/libraryfolders.vdf'
        ) as f:
            for i in f.readlines():
                # Looking for lines of the format
                # \t\t"path"\t\t"(the path)"
                if '"path"' in i:
                    paths.append(i[11:-2])
    except FileNotFoundError:
        log.info("Could not find Steam's libraryfolders.vdf file.")
        return False
    # Find which of the library folders the prefix is in
    for i in paths:
        if Path(f'{i}/steamapps/compatdata/{from_appid}').exists():
            # The user's folder in the prefix location for from_appid
            prefix = Path(
                f'{i}/steamapps/compatdata/{from_appid}/pfx/drive_c/users/steamuser/{relative_path}'
            ).resolve()
            if not prefix.exists():
                # Better to just abort than create a broken symlink
                log.info(
                    f'Skipping save data folder import due to location `{relative_path}` not existing in the prefix for {from_appid}.'
                )
                return False
            break
    # If one wasn't found, do nothing.
    else:
        log.info(
            f'Skipping save data folder import, due to not finding a prefix for game {from_appid} to get the folder from.'
        )
        return False
    # Create the symlink
    goal = Path(f'{protonprefix()}/drive_c/users/steamuser/{relative_path}').resolve()
    # The goal is where we intend to create the symlink
    if not goal.exists():
        # Create the necessary parent folders if needed
        goal.parent.mkdir(parents=True, exist_ok=True)
        if not is_demo:
            goal.symlink_to(prefix, True)
            log.info(f'Created a symlink at `{goal}` to go to `{prefix}`')
        else:
            shutil.copytree(prefix, goal)
            log.info(f'Copied folder from `{prefix}` to `{goal}`')
        return True
    elif not goal.is_symlink():
        if is_demo and goal.is_dir():
            changesMade = False
            for i in prefix.iterdir():
                # To prevent overwriting files from the full game
                if not (goal / i.name).exists():
                    if i.is_file():
                        shutil.copyfile(i, goal / i.name)
                        log.info(f'Copied file from `{i}` to `{goal / i.name}`')
                        changesMade = True
                    elif i.is_dir():
                        shutil.copytree(i, goal / i.name)
                        log.info(f'Copied folder from `{i}` to `{goal / i.name}`')
                        changesMade = True
            return changesMade
        else:
            return False
    elif not goal.readlink().exists():
        # In the case the prefix for the other game was moved to another location, remove and re-create the symlink to point to the correct location
        goal.unlink()
        goal.symlink_to(prefix, True)
        log.info(f'Replaced symlink at `{goal}` to go to `{prefix}`')
        return True
    else:
        return False


def get_steam_account_id() -> str:
    """Returns your 17-digit Steam account ID"""
    # The loginusers.vdf file contains information about accounts known to the Steam client, and contains their 17-digit IDs
    with open(f'{os.environ["STEAM_BASE_FOLDER"]}/config/loginusers.vdf') as f:
        lastFoundId = 'None'
        for i in f.readlines():
            if len(i) > 1 and i[2:-2].isdigit():
                lastFoundId = i[2:-2]
            elif i == (f'\t\t"AccountName"\t\t"{os.environ["SteamUser"]}"\n'):
                return lastFoundId


def create_dos_device(letter: str = 'r', dev_type: DosDevice = DosDevice.CD_ROM) -> bool:
    """Create a symlink to '/tmp' in the dosdevices folder of the prefix and register it

    Args:
        letter (str, optional): Letter that the device gets assigned to, must be len = 1
        dev_type (DosDevice, optional): The device's type which will be registered to wine

    Returns:
        bool: True, if device was created

    """
    assert len(letter) == 1

    dosdevice = protonprefix() / f'dosdevices/{letter}:'
    if dosdevice.exists():
        return False

    # Create a symlink in dosdevices
    dosdevice.symlink_to('/tmp', True)

    # designate device as CD-ROM, requires 64-bit access
    regedit_add('HKLM\\Software\\Wine\\Drives', f'{letter}:', 'REG_SZ', dev_type.value, True)
    return True<|MERGE_RESOLUTION|>--- conflicted
+++ resolved
@@ -548,14 +548,10 @@
             return False
 
         log.info(f'Patched libcuda.so saved to: {patched_library}')
-<<<<<<< HEAD
-        set_environment('LD_PRELOAD', str(patched_library))
-=======
         protonmain.g_session.env['LD_LIBRARY_PATH'] = (
             f'{os.path.dirname(patched_library)}:{protonmain.g_session.env["LD_LIBRARY_PATH"]}'
         )
 
->>>>>>> 82fcd13e
         return True
 
     except Exception as e:
